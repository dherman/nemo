//! Provides utilities for operating on the filesystem.

use std::fs::{self, create_dir_all, read_dir, DirEntry, File, Metadata};
use std::io::{self, ErrorKind};
use std::path::{Path, PathBuf};

use crate::error::ErrorDetails;
use notion_fail::{Fallible, ResultExt};

<<<<<<< HEAD
/// Opens a file, creating it if it doesn't exist
pub fn touch(path: &Path) -> io::Result<File> {
=======
pub fn delete_dir_error<P: AsRef<Path>>(directory: &P) -> impl FnOnce(&io::Error) -> ErrorDetails {
    let directory = directory.as_ref().to_string_lossy().to_string();
    |_| ErrorDetails::DeleteDirectoryError { directory }
}

pub fn touch(path: &Path) -> Fallible<File> {
>>>>>>> 0f780dac
    if !path.is_file() {
        if let Some(basedir) = path.parent() {
            create_dir_all(basedir)?;
        }
        File::create(path)?;
    }
    File::open(path)
}

/// This creates the parent directory of the input path, assuming the input path is a file.
pub fn ensure_containing_dir_exists<P: AsRef<Path>>(path: &P) -> Fallible<()> {
    path.as_ref()
        .parent()
        .ok_or(
            ErrorDetails::ContainingDirError {
                path: path.as_ref().to_string_lossy().to_string(),
            }
            .into(),
        )
        .and_then(|dir| {
            fs::create_dir_all(dir).with_context(|_| ErrorDetails::CreateDirError {
                dir: dir.to_string_lossy().to_string(),
            })
        })
}

/// This deletes the input directory, if it exists
pub fn ensure_dir_does_not_exist<P: AsRef<Path>>(path: &P) -> Fallible<()> {
    if path.as_ref().exists() {
        // remove the directory and all of its contents
        fs::remove_dir_all(path).with_context(delete_dir_error(path))?;
    }
    Ok(())
}

/// Reads a file, if it exists.
pub fn read_file_opt(path: &PathBuf) -> io::Result<Option<String>> {
    let result: io::Result<String> = fs::read_to_string(path);

    match result {
        Ok(string) => Ok(Some(string)),
        Err(error) => match error.kind() {
            ErrorKind::NotFound => Ok(None),
            _ => Err(error),
        },
    }
}

/// Reads the full contents of a directory, eagerly extracting each directory entry
/// and its metadata and returning an iterator over them. Returns `Error` if any of
/// these steps fails.
///
/// This function makes it easier to write high level logic for manipulating the
/// contents of directories (map, filter, etc).
///
/// Note that this function allocates an intermediate vector of directory entries to
/// construct the iterator from, so if a directory is expected to be very large, it
/// will allocate temporary data proportional to the number of entries.
pub fn read_dir_eager(dir: &Path) -> io::Result<impl Iterator<Item = (DirEntry, Metadata)>> {
    let entries = read_dir(dir)?;
    let vec = entries
        .map(|entry| {
            let entry = entry?;
            let metadata = entry.metadata()?;
            Ok((entry, metadata))
        })
        .collect::<io::Result<Vec<(DirEntry, Metadata)>>>()?;

    Ok(vec.into_iter())
}

/// Reads the contents of a directory and returns a Vec of the matched results
/// from the input function
pub fn dir_entry_match<T, F>(dir: &Path, mut f: F) -> io::Result<Vec<T>>
where
    F: FnMut(&DirEntry) -> Option<T>,
{
    let entries = read_dir_eager(dir)?;
    Ok(entries
        .filter(|(_, metadata)| metadata.is_file())
        .filter_map(|(entry, _)| f(&entry))
        .collect::<Vec<T>>())
}<|MERGE_RESOLUTION|>--- conflicted
+++ resolved
@@ -7,17 +7,8 @@
 use crate::error::ErrorDetails;
 use notion_fail::{Fallible, ResultExt};
 
-<<<<<<< HEAD
 /// Opens a file, creating it if it doesn't exist
 pub fn touch(path: &Path) -> io::Result<File> {
-=======
-pub fn delete_dir_error<P: AsRef<Path>>(directory: &P) -> impl FnOnce(&io::Error) -> ErrorDetails {
-    let directory = directory.as_ref().to_string_lossy().to_string();
-    |_| ErrorDetails::DeleteDirectoryError { directory }
-}
-
-pub fn touch(path: &Path) -> Fallible<File> {
->>>>>>> 0f780dac
     if !path.is_file() {
         if let Some(basedir) = path.parent() {
             create_dir_all(basedir)?;
@@ -51,6 +42,11 @@
         fs::remove_dir_all(path).with_context(delete_dir_error(path))?;
     }
     Ok(())
+}
+
+pub fn delete_dir_error<P: AsRef<Path>>(directory: &P) -> impl FnOnce(&io::Error) -> ErrorDetails {
+    let directory = directory.as_ref().to_string_lossy().to_string();
+    |_| ErrorDetails::DeleteDirectoryError { directory }
 }
 
 /// Reads a file, if it exists.
