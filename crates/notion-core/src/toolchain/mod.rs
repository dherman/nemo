use std::fs::File;
use std::io::Write;

use readext::ReadExt;
use semver::Version;

use distro::DistroVersion;
use distro::node::NodeVersion;
use fs::touch;
use path::user_platform_file;
use platform::PlatformSpec;

use notion_fail::{Fallible, ResultExt};

pub(crate) mod serial;

pub struct Toolchain {
    platform: Option<PlatformSpec>,
}

impl Toolchain {
    pub fn current() -> Fallible<Toolchain> {
        let path = user_platform_file()?;
        let src = touch(&path)?.read_into_string().unknown()?;
        Ok(Toolchain {
            platform: serial::Platform::from_json(src)?.into_image()?,
        })
    }

    pub fn platform_ref(&self) -> Option<&PlatformSpec> {
        self.platform.as_ref()
    }

<<<<<<< HEAD
    pub fn set_active_node(&mut self, version: NodeVersion) -> Fallible<()> {
        let mut dirty = false;

        if let Some(ref mut platform) = self.platform {
            if platform.node_runtime != version.runtime {
                platform.node_runtime = version.runtime;
                dirty = true;
            }

            if platform.npm != Some(version.npm.clone()) {
                platform.npm = Some(version.npm);
                dirty = true;
            }
        } else {
            self.platform = Some(PlatformSpec {
                node_runtime: version.runtime,
                npm: Some(version.npm),
                yarn: None,
            });
            dirty = true;
        }

        if dirty {
            self.save()?;
        }

        Ok(())
    }

    pub fn set_active_yarn(&mut self, version: Version) -> Fallible<()> {
=======
    pub fn get_active_yarn(&self) -> Option<Version> {
        self.platform
            .as_ref()
            .and_then(|ref platform| platform.yarn.clone())
    }

    /// Set the active tool versions in the user platform file.
    pub fn set_active(&mut self, distro_version: DistroVersion) -> Fallible<()> {
>>>>>>> 72968e5e
        let mut dirty = false;

        match distro_version {
            DistroVersion::Node(node, npm) => {
                let node_version = NodeVersion {
                    runtime: node,
                    npm: npm,
                };
                if let Some(ref mut platform) = self.platform {
                    if platform.node != node_version {
                        platform.node = node_version;
                        dirty = true;
                    }
                } else {
                    self.platform = Some(PlatformSpec {
                        node: node_version,
                        yarn: None,
                    });
                    dirty = true;
                }
            }
            DistroVersion::Yarn(version) => {
                if let &mut Some(ref mut platform) = &mut self.platform {
                    if platform.yarn != Some(version.clone()) {
                        platform.yarn = Some(version);
                        dirty = true;
                    }
                }
            }
            // ISSUE (#175) When we can `notion install npm` then it can be set in the platform file.
            DistroVersion::Npm(_) => unimplemented!("cannot set npm in platform file"),
            DistroVersion::Package(name, _) => {
                unimplemented!("cannot set {} in platform file", name)
            }
        }

        // both
        if dirty {
            self.save()?;
        }

        Ok(())
    }

    pub fn save(&self) -> Fallible<()> {
        let path = user_platform_file()?;
        let mut file = File::create(&path).unknown()?;
        match &self.platform {
            &Some(ref platform) => {
                let src = platform.to_serial().to_json()?;
                file.write_all(src.as_bytes()).unknown()?;
            }
            &None => {
                file.write_all(b"{}").unknown()?;
            }
        }
        Ok(())
    }
}<|MERGE_RESOLUTION|>--- conflicted
+++ resolved
@@ -2,10 +2,8 @@
 use std::io::Write;
 
 use readext::ReadExt;
-use semver::Version;
 
 use distro::DistroVersion;
-use distro::node::NodeVersion;
 use fs::touch;
 use path::user_platform_file;
 use platform::PlatformSpec;
@@ -31,63 +29,26 @@
         self.platform.as_ref()
     }
 
-<<<<<<< HEAD
-    pub fn set_active_node(&mut self, version: NodeVersion) -> Fallible<()> {
-        let mut dirty = false;
-
-        if let Some(ref mut platform) = self.platform {
-            if platform.node_runtime != version.runtime {
-                platform.node_runtime = version.runtime;
-                dirty = true;
-            }
-
-            if platform.npm != Some(version.npm.clone()) {
-                platform.npm = Some(version.npm);
-                dirty = true;
-            }
-        } else {
-            self.platform = Some(PlatformSpec {
-                node_runtime: version.runtime,
-                npm: Some(version.npm),
-                yarn: None,
-            });
-            dirty = true;
-        }
-
-        if dirty {
-            self.save()?;
-        }
-
-        Ok(())
-    }
-
-    pub fn set_active_yarn(&mut self, version: Version) -> Fallible<()> {
-=======
-    pub fn get_active_yarn(&self) -> Option<Version> {
-        self.platform
-            .as_ref()
-            .and_then(|ref platform| platform.yarn.clone())
-    }
-
     /// Set the active tool versions in the user platform file.
     pub fn set_active(&mut self, distro_version: DistroVersion) -> Fallible<()> {
->>>>>>> 72968e5e
         let mut dirty = false;
 
         match distro_version {
             DistroVersion::Node(node, npm) => {
-                let node_version = NodeVersion {
-                    runtime: node,
-                    npm: npm,
-                };
                 if let Some(ref mut platform) = self.platform {
-                    if platform.node != node_version {
-                        platform.node = node_version;
+                    if platform.node_runtime != node {
+                        platform.node_runtime = node;
+                        dirty = true;
+                    }
+
+                    if platform.npm != Some(npm.clone()) {
+                        platform.npm = Some(npm);
                         dirty = true;
                     }
                 } else {
                     self.platform = Some(PlatformSpec {
-                        node: node_version,
+                        node_runtime: node,
+                        npm: Some(npm),
                         yarn: None,
                     });
                     dirty = true;
