//! Provides types for installing packages to the user toolchain.

use std::collections::HashMap;
use std::ffi::OsStr;
use std::fs::{self, rename, write, File};
use std::io::{self, Read, Seek, SeekFrom};
use std::path::{Path, PathBuf};
use std::process::{Command, Stdio};
use std::str;

use hex;
use semver::Version;
use sha1::{Digest, Sha1};

use crate::command::create_command;
use crate::distro::{download_tool_error, Distro, Fetched};
use crate::error::ErrorDetails;
use crate::fs::{
    delete_dir_error, dir_entry_match, ensure_containing_dir_exists, ensure_dir_does_not_exist,
    read_dir_eager, read_file_opt,
};
use crate::hook::ToolHooks;
use crate::inventory::Collection;
use crate::manifest::Manifest;
use crate::path;
use crate::platform::{Image, PlatformSpec};
use crate::session::Session;
use crate::shim;
use crate::style::{progress_bar, tool_version};
use crate::tool::ToolSpec;
use crate::version::VersionSpec;
use archive::{Archive, Tarball};
use tempfile::tempdir_in;

cfg_if::cfg_if! {
    if #[cfg(windows)] {
        use cmdline_words_parser::StrExt;
        use regex::Regex;
        use std::io::{BufRead, BufReader};
    }
}

use notion_fail::{throw, Fallible, ResultExt};

/// A provisioned Package distribution.
#[derive(Eq, PartialEq, Clone, Debug)]
pub struct PackageDistro {
    pub name: String,
    pub shasum: String,
    pub tarball_url: String,
    pub version: Version,
    pub image_dir: PathBuf,
    pub shasum_file: PathBuf,
    pub distro_file: PathBuf,
}

/// A package version.
#[derive(Eq, PartialEq, Clone, Debug)]
pub struct PackageVersion {
    pub name: String,
    pub version: Version,
    // map of binary names to locations
    pub bins: HashMap<String, String>,
    image_dir: PathBuf,
}

/// Programs used to install packages.
enum Installer {
    Npm,
    Yarn,
}

/// Configuration information about an installed package.
///
/// This information will be stored in ~/.notion/tools/user/packages/<package>.json.
///
/// For an example, this looks like:
///
/// {
///   "name": "cowsay",
///   "version": "1.4.0",
///   "platform": {
///     "node": {
///       "runtime": "11.10.1",
///       "npm": "6.7.0"
///     },
///     "yarn": null
///   },
///   "bins": [
///     "cowsay",
///     "cowthink"
///   ]
/// }
pub struct PackageConfig {
    /// The package name
    pub name: String,
    /// The package version
    pub version: Version,
    /// The platform used to install this package
    pub platform: PlatformSpec,
    /// The binaries installed by this package
    pub bins: Vec<String>,
}

/// Configuration information about an installed binary from a package.
///
/// This information will be stored in ~/.notion/tools/user/bins/<bin-name>.json.
///
/// For an example, this looks like:
///
/// {
///   "name": "cowsay",
///   "package": "cowsay",
///   "version": "1.4.0",
///   "path": "./cli.js",
///   "platform": {
///     "node": {
///       "runtime": "11.10.1",
///       "npm": "6.7.0",
///       "yarn": null
///     },
///     "loader": {
///       "exe": "node"
///     }
///   }
/// }
pub struct BinConfig {
    /// The binary name
    pub name: String,
    /// The package that installed this binary
    pub package: String,
    /// The package version
    pub version: Version,
    /// The relative path of the binary in the installed package
    pub path: String,
    /// The platform used to install this binary
    pub platform: PlatformSpec,
    /// The loader information for the script, if any
    pub loader: Option<BinLoader>,
}

pub struct BinLoader {
    /// The loader executable
    pub exe: String,
    /// Any additional arguments specified for the loader
    pub args: Vec<String>,
}

impl Distro for PackageDistro {
    type VersionDetails = PackageVersion;
    type ResolvedVersion = PackageEntry;

    fn new(
        name: &str,
        entry: Self::ResolvedVersion,
        _hooks: Option<&ToolHooks<Self>>,
    ) -> Fallible<Self> {
        let version = entry.version;
        Ok(PackageDistro {
            name: name.to_string(),
            shasum: entry.shasum,
            version: version.clone(),
            tarball_url: entry.tarball,
            image_dir: path::package_image_dir(name, &version.to_string())?,
            distro_file: path::package_distro_file(name, &version.to_string())?,
            shasum_file: path::package_distro_shasum(name, &version.to_string())?,
        })
    }

    // Fetches and unpacks the PackageDistro
    fn fetch(self, _collection: &Collection<Self>) -> Fallible<Fetched<PackageVersion>> {
        // don't need to fetch if the package is already installed
        if self.is_installed() {
            return Ok(Fetched::Installed(PackageVersion::new(
                self.name.clone(),
                self.version.clone(),
                self.generate_bin_map()?,
            )?));
        }

        let archive = self.load_or_fetch_archive()?;

        let bar = progress_bar(
            archive.origin(),
            &tool_version(&self.name, &self.version),
            archive
                .uncompressed_size()
                .unwrap_or(archive.compressed_size()),
        );

        let tmp_root = path::tmp_dir()?;
        let temp = tempdir_in(&tmp_root).with_context(|_| ErrorDetails::CreateTempDirError {
            in_dir: tmp_root.to_string_lossy().to_string(),
        })?;
        archive
            .unpack(temp.path(), &mut |_, read| {
                bar.inc(read as u64);
            })
            .with_context(|_| ErrorDetails::UnpackArchiveError {
                tool: self.name.clone(),
                version: self.version.to_string(),
            })?;
        bar.finish();

        // ensure that the dir where this will be unpacked exists
        ensure_containing_dir_exists(&self.image_dir)?;
        // and ensure that the target directory does not exist
        ensure_dir_does_not_exist(&self.image_dir)?;

        let unpack_dir = find_unpack_dir(temp.path())?;
        rename(&unpack_dir, &self.image_dir).with_context(|_| {
            ErrorDetails::SetupToolImageError {
                tool: self.name.clone(),
                version: self.version.to_string(),
                dir: unpack_dir.to_string_lossy().to_string(),
            }
        })?;

        // save the shasum in a file
        write(&self.shasum_file, self.shasum.as_bytes()).with_context(|_| {
            ErrorDetails::WritePackageShasumError {
                package: self.name.clone(),
                version: self.version.to_string(),
                file: self.shasum_file.to_string_lossy().to_string(),
            }
        })?;

        Ok(Fetched::Now(PackageVersion::new(
            self.name.clone(),
            self.version.clone(),
            self.generate_bin_map()?,
        )?))
    }

    fn version(&self) -> &Version {
        &self.version
    }
}

impl PackageDistro {
    /// Loads the package tarball from disk, or fetches from URL.
    fn load_or_fetch_archive(&self) -> Fallible<Box<Archive>> {
        // try to use existing downloaded package
        if let Some(archive) = self.load_cached_archive() {
            Ok(archive)
        } else {
            // otherwise have to download
            ensure_containing_dir_exists(&self.distro_file)?;
            Tarball::fetch(&self.tarball_url, &self.distro_file).with_context(download_tool_error(
                ToolSpec::Package(self.name.to_string(), VersionSpec::exact(&self.version)),
                self.tarball_url.to_string(),
            ))
        }
    }

    /// Verify downloaded package, returning an Archive if it is ok.
    fn load_cached_archive(&self) -> Option<Box<dyn Archive>> {
        let mut distro = File::open(&self.distro_file).ok()?;
        let stored_shasum = read_file_opt(&self.shasum_file).ok()??; // `??`: Err *or* None -> None

        let mut buffer = Vec::new();
        distro.read_to_end(&mut buffer).ok()?;

        // calculate the shasum
        let mut hasher = Sha1::new();
        hasher.input(buffer);
        let result = hasher.result();
        let calculated_shasum = hex::encode(&result);

        if stored_shasum != calculated_shasum {
            return None;
        }

        distro.seek(SeekFrom::Start(0)).ok()?;
        Tarball::load(distro).ok()
    }

    fn is_installed(&self) -> bool {
        // check that package config file contains the same version
        // (that is written after a package has been installed)
        if let Ok(pkg_config_file) = path::user_package_config_file(&self.name) {
            if let Ok(package_config) = PackageConfig::from_file(&pkg_config_file) {
                return package_config.version == self.version;
            }
        }
        false
    }

    fn generate_bin_map(&self) -> Fallible<HashMap<String, String>> {
        let pkg_info = Manifest::for_dir(&self.image_dir)?;
        let bin_map = pkg_info.bin;
        if bin_map.is_empty() {
            throw!(ErrorDetails::NoPackageExecutables);
        }

        for (bin_name, _bin_path) in bin_map.iter() {
            // check for conflicts with installed bins
            // some packages may install bins with the same name
            let bin_config_file = path::user_tool_bin_config(&bin_name)?;
            if bin_config_file.exists() {
                let bin_config = BinConfig::from_file(bin_config_file)?;
                // if the bin was installed by the package that is currently being installed,
                // that's ok - otherwise it's an error
                if self.name != bin_config.package {
                    throw!(ErrorDetails::BinaryAlreadyInstalled {
                        bin_name: bin_name.to_string(),
                        existing_package: bin_config.package,
                        new_package: self.name.clone(),
                    });
                }
            }
        }

        Ok(bin_map)
    }
}

// Figure out the unpacked package directory name dynamically, because
// packages typically extract to a "package" directory, but not always
fn find_unpack_dir(in_dir: &Path) -> Fallible<PathBuf> {
    let dirs: Vec<_> = read_dir_eager(in_dir)
        .with_context(|_| ErrorDetails::PackageUnpackError)?
        .collect();

    // if there is only one directory, return that
    if let [(entry, metadata)] = dirs.as_slice() {
        if metadata.is_dir() {
            return Ok(entry.path().to_path_buf());
        }
    }
    // there is more than just a single directory here, something is wrong
    Err(ErrorDetails::PackageUnpackError.into())
}

impl PackageVersion {
    pub fn new(name: String, version: Version, bins: HashMap<String, String>) -> Fallible<Self> {
        let image_dir = path::package_image_dir(&name, &version.to_string())?;
        Ok(PackageVersion {
            name,
            version,
            bins,
            image_dir,
        })
    }

    // parse the "engines" string to a VersionSpec, for matching against available Node versions
    pub fn engines_spec(&self) -> Fallible<VersionSpec> {
        let manifest = Manifest::for_dir(&self.image_dir)?;
        // if nothing specified, can use any version of Node
        let engines = manifest.engines().unwrap_or("*".to_string());
        let spec = VersionSpec::parse_requirements(engines)?;
        Ok(VersionSpec::Semver(spec))
    }

    pub fn install(&self, platform: &PlatformSpec, session: &mut Session) -> Fallible<()> {
        let image = platform.checkout(session)?;
        // use yarn if it is installed, otherwise default to npm
        let mut install_cmd = if image.yarn.is_some() {
            install_command_for(
                Installer::Yarn,
                &self.image_dir.clone().into_os_string(),
                &image.path()?,
            )
        } else {
            install_command_for(
                Installer::Npm,
                &self.image_dir.clone().into_os_string(),
                &image.path()?,
            )
        };

        let output = install_cmd
            .output()
            .with_context(|_| ErrorDetails::PackageInstallFailed)?;

        if !output.status.success() {
            throw!(ErrorDetails::PackageInstallFailed);
        }

        self.write_config_and_shims(&platform)?;

        Ok(())
    }

    fn package_config(&self, platform_spec: &PlatformSpec) -> PackageConfig {
        PackageConfig {
            name: self.name.to_string(),
            version: self.version.clone(),
            platform: platform_spec.clone(),
            bins: self
                .bins
                .iter()
                .map(|(name, _path)| name.to_string())
                .collect(),
        }
    }

    fn bin_config(
        &self,
        bin_name: String,
        bin_path: String,
        platform_spec: &PlatformSpec,
        loader: Option<BinLoader>,
    ) -> BinConfig {
        BinConfig {
            name: bin_name,
            package: self.name.to_string(),
            version: self.version.clone(),
            path: bin_path,
            platform: platform_spec.clone(),
            loader,
        }
    }

    fn write_config_and_shims(&self, platform_spec: &PlatformSpec) -> Fallible<()> {
        self.package_config(&platform_spec).to_serial().write()?;
        for (bin_name, bin_path) in self.bins.iter() {
            let loader = self.determine_script_loader(bin_path)?;
            self.bin_config(
                bin_name.to_string(),
                bin_path.to_string(),
                &platform_spec,
                loader,
            )
            .to_serial()
            .write()?;
            // create a link to the shim executable
            shim::create(&bin_name)?;
        }
        Ok(())
    }

    /// On Unix, shebang loaders work correctly, so we don't need to bother storing loader information
    #[cfg(unix)]
    fn determine_script_loader(&self, _bin_path: &str) -> Fallible<Option<BinLoader>> {
        Ok(None)
    }

    /// On Windows, we need to read the executable and try to find a shebang loader
    /// If it exists, we store the loader in the BinConfig so that the shim can execute it correctly
    #[cfg(windows)]
    fn determine_script_loader(&self, bin_path: &str) -> Fallible<Option<BinLoader>> {
        let full_path = bin_full_path(&self.name, &self.version, bin_path)?;
        let script = File::open(full_path).unknown()?;
        if let Some(Ok(first_line)) = BufReader::new(script).lines().next() {
            // Note: Regex adapted from @zkochan/cmd-shim package used by Yarn
            // https://github.com/pnpm/cmd-shim/blob/bac160cc554e5157e4c5f5e595af30740be3519a/index.js#L42
            let re = Regex::new(r#"^#!\s*(?:/usr/bin/env)?\s*(?P<exe>[^ \t]+) ?(?P<args>.*)$"#)
                .expect("Regex is valid");
            if let Some(caps) = re.captures(&first_line) {
                let args = caps["args"]
                    .to_string()
                    .parse_cmdline_words()
                    .map(|word| word.to_string())
                    .collect();
                return Ok(Some(BinLoader {
                    exe: caps["exe"].to_string(),
                    args,
                }));
            }
        }
        Ok(None)
    }

    /// Uninstall the specified package.
    ///
    /// This removes:
    /// * the json config files
    /// * the shims
    /// * the unpacked and initialized package
    pub fn uninstall(name: String) -> Fallible<()> {
        // if the package config file exists, use that to remove any installed bins and shims
        let package_config_file = path::user_package_config_file(&name)?;
        if package_config_file.exists() {
            let package_config = PackageConfig::from_file(&package_config_file)?;

            for bin_name in package_config.bins {
                PackageVersion::remove_config_and_shims(&bin_name, &name)?;
            }

            fs::remove_file(&package_config_file)
                .with_context(delete_file_error(&package_config_file))?;
        } else {
            // there is no package config - check for orphaned binaries
            let user_bin_dir = path::user_bin_dir()?;
            if user_bin_dir.exists() {
                let orphaned_bins = binaries_from_package(&name)?;
                for bin_name in orphaned_bins {
                    PackageVersion::remove_config_and_shims(&bin_name, &name)?;
                }
            }
        }

        // if any unpacked and initialized packages exists, remove them
        let package_image_dir = path::package_image_root_dir()?.join(&name);
        if package_image_dir.exists() {
            fs::remove_dir_all(&package_image_dir)
                .with_context(delete_dir_error(&package_image_dir))?;
        }

        println!("Package '{}' uninstalled", name);
        Ok(())
    }

    fn remove_config_and_shims(bin_name: &str, name: &str) -> Fallible<()> {
        shim::delete(bin_name)?;
        let config_file = path::user_tool_bin_config(&bin_name)?;
        fs::remove_file(&config_file).with_context(delete_file_error(&config_file))?;
        println!("Removed executable '{}' installed by '{}'", bin_name, name);
        Ok(())
    }
}

fn delete_file_error(file: &PathBuf) -> impl FnOnce(&io::Error) -> ErrorDetails {
    let file = file.to_string_lossy().to_string();
    |_| ErrorDetails::DeleteFileError { file }
}

/// Reads the contents of a directory and returns a Vec containing the names of
/// all the binaries installed by the input package.
pub fn binaries_from_package(package: &str) -> Fallible<Vec<String>> {
    let bin_config_dir = path::user_bin_dir()?;
    dir_entry_match(&bin_config_dir, |entry| {
        let path = entry.path();
        if let Ok(config) = BinConfig::from_file(path) {
            if config.package == package.to_string() {
                return Some(config.name);
            }
        };
        None
    })
    .with_context(|_| ErrorDetails::ReadBinConfigDirError {
        dir: bin_config_dir.to_string_lossy().to_string(),
    })
}

impl Installer {
    pub fn cmd(&self) -> Command {
        match self {
            Installer::Npm => {
                let mut command = create_command("npm");
                command.args(&["install", "--only=production"]);
                command
            }
            Installer::Yarn => {
                let mut command = create_command("yarn");
                command.args(&["install", "--production"]);
                command
            }
        }
    }
}

/// Information about a user tool.
/// This is defined in RFC#27: https://github.com/notion-cli/rfcs/pull/27
pub struct UserTool {
    pub bin_path: PathBuf,
    pub image: Image,
    pub loader: Option<BinLoader>,
}

impl UserTool {
    pub fn from_config(bin_config: BinConfig, session: &mut Session) -> Fallible<Self> {
<<<<<<< HEAD
        let full_path = bin_full_path(&bin_config.package, &bin_config.version, &bin_config.path)?;
=======
        let image_dir =
            path::package_image_dir(&bin_config.package, &bin_config.version.to_string())?;
        // canonicalize because path is relative, and sometimes uses '.' char
        let bin_path = image_dir
            .join(&bin_config.path)
            .canonicalize()
            .with_context(|_| ErrorDetails::ExecutablePathError {
                command: bin_config.name.clone(),
            })?;
>>>>>>> 9abe5607

        // If the user does not have yarn set in the platform for this binary, use the default
        // This is necessary because some tools (e.g. ember-cli with the --yarn option) invoke `yarn`
        let platform = match bin_config.platform.yarn {
            Some(_) => bin_config.platform,
            None => {
                let yarn = session
                    .user_platform()?
                    .and_then(|ref plat| plat.yarn.clone());
                PlatformSpec {
                    yarn,
                    ..bin_config.platform
                }
            }
        };

        Ok(UserTool {
            bin_path: full_path,
            image: platform.checkout(session)?,
            loader: bin_config.loader,
        })
    }

    pub fn from_name(tool_name: &str, session: &mut Session) -> Fallible<Option<UserTool>> {
        let bin_config_file = path::user_tool_bin_config(tool_name)?;
        if bin_config_file.exists() {
            let bin_config = BinConfig::from_file(bin_config_file)?;
            UserTool::from_config(bin_config, session).map(Some)
        } else {
            Ok(None) // no config means the tool is not installed
        }
    }
}

fn bin_full_path(package: &str, version: &Version, bin_path: &str) -> Fallible<PathBuf> {
    // canonicalize because path is relative, and sometimes uses '.' char
    path::package_image_dir(package, &version.to_string())?
        .join(bin_path)
        .canonicalize()
        .unknown()
}

/// Build a package install command using the specified directory and path
///
/// Note: connects stdout and stderr to the current stdout and stderr for this process
/// (so the user can see the install progress in real time)
fn install_command_for(installer: Installer, in_dir: &OsStr, path_var: &OsStr) -> Command {
    let mut command = installer.cmd();
    command
        .current_dir(in_dir)
        .env("PATH", path_var)
        .stdout(Stdio::inherit())
        .stderr(Stdio::inherit());
    command
}

/// Index of versions of a specific package.
pub struct PackageIndex {
    pub latest: Version,
    pub entries: Vec<PackageEntry>,
}

#[derive(Debug)]
pub struct PackageEntry {
    pub version: Version,
    pub tarball: String,
    pub shasum: String,
}<|MERGE_RESOLUTION|>--- conflicted
+++ resolved
@@ -561,9 +561,6 @@
 
 impl UserTool {
     pub fn from_config(bin_config: BinConfig, session: &mut Session) -> Fallible<Self> {
-<<<<<<< HEAD
-        let full_path = bin_full_path(&bin_config.package, &bin_config.version, &bin_config.path)?;
-=======
         let image_dir =
             path::package_image_dir(&bin_config.package, &bin_config.version.to_string())?;
         // canonicalize because path is relative, and sometimes uses '.' char
@@ -573,7 +570,6 @@
             .with_context(|_| ErrorDetails::ExecutablePathError {
                 command: bin_config.name.clone(),
             })?;
->>>>>>> 9abe5607
 
         // If the user does not have yarn set in the platform for this binary, use the default
         // This is necessary because some tools (e.g. ember-cli with the --yarn option) invoke `yarn`
@@ -591,7 +587,7 @@
         };
 
         Ok(UserTool {
-            bin_path: full_path,
+            bin_path,
             image: platform.checkout(session)?,
             loader: bin_config.loader,
         })
