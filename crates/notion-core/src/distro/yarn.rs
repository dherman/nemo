//! Provides the `YarnDistro` type, which represents a provisioned Yarn distribution.

use std::fs::{rename, File};
use std::path::PathBuf;
use std::string::ToString;

use super::{Distro, Fetched};
use archive::{Archive, Tarball};
<<<<<<< HEAD
use distro::error::{DownloadError, Tool};
use fs::ensure_containing_dir_exists;
use hook::ToolHooks;
=======
use distro::DistroVersion;
use distro::error::DownloadError;
use fs::ensure_containing_dir_exists;
>>>>>>> 7a3aa31b
use inventory::YarnCollection;
use path;
use style::{progress_bar, Action};
use tool::ToolSpec;
use version::VersionSpec;

use notion_fail::{Fallible, ResultExt};
use semver::Version;

#[cfg(feature = "mock-network")]
use mockito;

cfg_if! {
    if #[cfg(feature = "mock-network")] {
        fn public_yarn_server_root() -> String {
            mockito::SERVER_URL.to_string()
        }
    } else {
        fn public_yarn_server_root() -> String {
            "https://github.com/yarnpkg/yarn/releases/download".to_string()
        }
    }
}

/// A provisioned Yarn distribution.
pub struct YarnDistro {
    archive: Box<Archive>,
    version: Version,
}

/// Check if the fetched file is valid. It may have been corrupted or interrupted in the middle of
/// downloading.
// ISSUE(#134) - verify checksum
fn distro_is_valid(file: &PathBuf) -> bool {
    if file.is_file() {
        if let Ok(file) = File::open(file) {
            match Tarball::load(file) {
                Ok(_) => return true,
                Err(_) => return false,
            }
        }
    }
    false
}

<<<<<<< HEAD
impl YarnDistro {
    /// Provision a Yarn distribution from the public distributor (`https://yarnpkg.com`).
=======
impl Distro for YarnDistro {
    /// Provision a distribution from the public Yarn distributor (`https://yarnpkg.com`).
>>>>>>> 7a3aa31b
    fn public(version: Version) -> Fallible<Self> {
        let version_str = version.to_string();
        let distro_file_name = path::yarn_distro_file_name(&version_str);
        let url = format!(
            "{}/v{}/{}",
            public_yarn_server_root(),
            version_str,
            distro_file_name
        );
        YarnDistro::remote(version, &url)
    }

    /// Provision a Yarn distribution from a remote distributor.
    fn remote(version: Version, url: &str) -> Fallible<Self> {
        let distro_file_name = path::yarn_distro_file_name(&version.to_string());
        let distro_file = path::yarn_inventory_dir()?.join(&distro_file_name);

        if distro_is_valid(&distro_file) {
            return YarnDistro::local(version, File::open(distro_file).unknown()?);
        }

        ensure_containing_dir_exists(&distro_file)?;
        Ok(YarnDistro {
<<<<<<< HEAD
            archive: Tarball::fetch(url, &distro_file).with_context(
                DownloadError::for_tool_version(Tool::Yarn, version.to_string(), url.to_string()),
            )?,
=======
            archive: Tarball::fetch(url, &distro_file).with_context(DownloadError::for_tool(
                ToolSpec::Yarn(VersionSpec::exact(&version)),
                url.to_string(),
            ))?,
>>>>>>> 7a3aa31b
            version: version,
        })
    }

    /// Provision a Yarn distribution from the filesystem.
    fn local(version: Version, file: File) -> Fallible<Self> {
        Ok(YarnDistro {
            archive: Tarball::load(file).unknown()?,
            version: version,
        })
    }
}

impl Distro for YarnDistro {
    type VersionDetails = Version;

    /// Provisions a new Distro based on the Version and Possible Hooks
    fn new(version: Version, hooks: Option<&ToolHooks<Self>>) -> Fallible<Self> {
        match hooks {
            Some(&ToolHooks {
                distro: Some(ref hook),
                ..
            }) => {
                let url =
                    hook.resolve(&version, &path::yarn_distro_file_name(&version.to_string()))?;
                YarnDistro::remote(version, &url)
            }
            _ => YarnDistro::public(version),
        }
    }

    /// Produces a reference to this distro's Yarn version.
    fn version(&self) -> &Version {
        &self.version
    }

    /// Fetches this version of Yarn. (It is left to the responsibility of the `YarnCollection`
    /// to update its state after fetching succeeds.)
    fn fetch(self, collection: &YarnCollection) -> Fallible<Fetched<DistroVersion>> {
        if collection.contains(&self.version) {
            return Ok(Fetched::Already(DistroVersion::Yarn(self.version)));
        }

        let dest = path::yarn_image_root_dir()?;
        let bar = progress_bar(
            Action::Fetching,
            &format!("v{}", self.version),
            self.archive
                .uncompressed_size()
                .unwrap_or(self.archive.compressed_size()),
        );

        self.archive
            .unpack(&dest, &mut |_, read| {
                bar.inc(read as u64);
            })
            .unknown()?;

        let version_string = self.version.to_string();
        rename(
            dest.join(path::yarn_archive_root_dir_name(&version_string)),
            path::yarn_image_dir(&version_string)?,
        )
        .unknown()?;

        bar.finish_and_clear();
        Ok(Fetched::Now(DistroVersion::Yarn(self.version)))
    }
}<|MERGE_RESOLUTION|>--- conflicted
+++ resolved
@@ -6,15 +6,10 @@
 
 use super::{Distro, Fetched};
 use archive::{Archive, Tarball};
-<<<<<<< HEAD
-use distro::error::{DownloadError, Tool};
-use fs::ensure_containing_dir_exists;
-use hook::ToolHooks;
-=======
 use distro::DistroVersion;
 use distro::error::DownloadError;
 use fs::ensure_containing_dir_exists;
->>>>>>> 7a3aa31b
+use hook::ToolHooks;
 use inventory::YarnCollection;
 use path;
 use style::{progress_bar, Action};
@@ -60,13 +55,8 @@
     false
 }
 
-<<<<<<< HEAD
 impl YarnDistro {
     /// Provision a Yarn distribution from the public distributor (`https://yarnpkg.com`).
-=======
-impl Distro for YarnDistro {
-    /// Provision a distribution from the public Yarn distributor (`https://yarnpkg.com`).
->>>>>>> 7a3aa31b
     fn public(version: Version) -> Fallible<Self> {
         let version_str = version.to_string();
         let distro_file_name = path::yarn_distro_file_name(&version_str);
@@ -90,16 +80,10 @@
 
         ensure_containing_dir_exists(&distro_file)?;
         Ok(YarnDistro {
-<<<<<<< HEAD
-            archive: Tarball::fetch(url, &distro_file).with_context(
-                DownloadError::for_tool_version(Tool::Yarn, version.to_string(), url.to_string()),
-            )?,
-=======
             archive: Tarball::fetch(url, &distro_file).with_context(DownloadError::for_tool(
                 ToolSpec::Yarn(VersionSpec::exact(&version)),
                 url.to_string(),
             ))?,
->>>>>>> 7a3aa31b
             version: version,
         })
     }
