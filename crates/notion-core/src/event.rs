--- conflicted
+++ resolved
@@ -7,12 +7,7 @@
 
 use hook::Publish;
 use monitor::LazyMonitor;
-<<<<<<< HEAD
-use notion_fail::{ExitCode, Fallible, NotionError};
-=======
 use notion_fail::{ExitCode, NotionError};
-use plugin::Publish;
->>>>>>> 2657b9e1
 use session::ActivityKind;
 
 // the Event data that is serialized to JSON and sent the plugin
