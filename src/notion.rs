<<<<<<< HEAD
extern crate console;
extern crate docopt;
extern crate failure;
extern crate failure_derive;
extern crate notion_core;
#[macro_use]
extern crate notion_fail;
extern crate semver;
extern crate serde;
#[macro_use]
extern crate serde_derive;
extern crate result;
=======
use docopt;
use failure;
>>>>>>> 5cb00e55

mod command;
mod error;

use std::string::ToString;

use docopt::Docopt;
use serde::Deserialize;

use notion_core::error::ErrorDetails;
use notion_core::session::{ActivityKind, Session};
use notion_core::style::{display_error, display_unknown_error, ErrorContext};
use notion_fail::{throw, ExitCode, FailExt, Fallible, NotionError};

<<<<<<< HEAD
use command::{
    Activate, Command, CommandName, Config, Current, Deactivate, Fetch, Help, Install, Pin, Use,
    Version,
};
use error::{from_docopt_error, DocoptExt, NotionErrorExt};
=======
use crate::command::{
    Activate, Command, CommandName, Config, Current, Deactivate, Fetch, Help, Install, Pin, Use,
    Version,
};
use crate::error::{CliParseError, CommandUnimplementedError, DocoptExt, NotionErrorExt};
#[cfg(feature = "notion-dev")]
use command::Shim;
>>>>>>> 5cb00e55

pub const VERSION: &'static str = env!("CARGO_PKG_VERSION");

#[derive(Debug, Deserialize)]
struct Args {
    arg_command: Option<CommandName>,
    arg_args: Vec<String>,
    flag_version: bool,
    flag_verbose: bool,
}

pub(crate) struct Notion {
    command: CommandName,
    args: Vec<String>,
    verbose: bool,
}

impl Notion {
    pub(crate) const USAGE: &'static str = "
Notion: the hassle-free JavaScript toolchain manager

Usage:
    notion [-v | --verbose] [<command> <args> ...]
    notion -h | --help
    notion -V | --version

Options:
    -h, --help     Display this message
    -V, --version  Print version info and exit
    -v, --verbose  Use verbose output

Some common notion commands are:
    fetch          Fetch a tool to the local machine
    install        Install a tool in the user toolchain
    pin            Select a tool for the current project's toolchain
    config         Get or set configuration values
    current        Display the currently activated Node version
    deactivate     Disable Notion in the current shell
    activate       Re-Enable Notion in the current shell
    help           Display this message
    version        Print version info and exit

See 'notion help <command>' for more information on a specific command.
";

    // This isn't used yet but we can use it for verbose mode in the future.
    #[allow(dead_code)]
    pub(crate) fn verbose(&self) -> bool {
        self.verbose
    }

    pub(crate) fn full_argv(&self) -> Vec<String> {
        let mut argv = vec![String::from("notion"), self.command.to_string()];
        let mut sub_argv = self.args.clone();
        argv.append(&mut sub_argv);
        argv
    }

    fn go(session: &mut Session) -> Fallible<()> {
        Self::parse()?.run(session)
    }

    fn parse() -> Fallible<Notion> {
        let mut command_string: Option<String> = None;

        let args: Result<Args, docopt::Error> = Docopt::new(Notion::USAGE).and_then(|d| {
            d.options_first(true)
                .version(Some(String::from(VERSION)))
                .parse()
                .and_then(|vals| {
                    {
                        // Save the value of the <command> argument for error reporting.
                        let command = vals.get_str("<command>");
                        if command != "" {
                            command_string = Some(command.to_string());
                        }
                    }
                    vals.deserialize()
                })
        });

        Ok(match args {
            // Normalize the default `notion` command as `notion help`.
            Ok(Args {
                arg_command: None, ..
            }) => Notion {
                command: CommandName::Help,
                args: vec![],
                verbose: false,
            },

            Ok(Args {
                arg_command: Some(cmd),
                arg_args,
                flag_verbose,
                ..
            }) => Notion {
                command: cmd,
                args: arg_args,
                verbose: flag_verbose,
            },

            Err(err) => {
                // Docopt models `-h` and `--help` as errors, so this
                // normalizes them to a normal `notion help` command.
                if err.is_help() {
                    Notion {
                        command: CommandName::Help,
                        args: vec![],
                        verbose: false,
                    }
                }
                // Docopt models `-V` and `--version` as errors, so this
                // normalizes them to a normal `notion version` command.
                else if err.is_version() {
                    Notion {
                        command: CommandName::Version,
                        args: vec![],
                        verbose: false,
                    }
                }
                // The only type that gets deserialized is CommandName. If
                // the command name is not one of the expected set, we get
                // an Error::Deserialize.
                else if let docopt::Error::Deserialize(_) = err {
                    throw!(ErrorDetails::CliParseError {
                        usage: None,
                        error: if let Some(command) = command_string {
                            format!("no such command: `{}`", command)
                        } else {
                            format!("invalid command")
                        },
                    });
                }
                // Otherwise the other docopt error messages are pretty
                // reasonable, so just wrap and then rethrow.
                else {
                    throw!(err.with_context(from_docopt_error));
                }
            }
        })
    }

    fn run(self, session: &mut Session) -> Fallible<()> {
        match self.command {
            CommandName::Fetch => Fetch::go(self, session),
            CommandName::Install => Install::go(self, session),
            CommandName::Pin => Pin::go(self, session),
            CommandName::Use => Use::go(self, session),
            CommandName::Config => Config::go(self, session),
            CommandName::Current => Current::go(self, session),
            CommandName::Deactivate => Deactivate::go(self, session),
            CommandName::Activate => Activate::go(self, session),
            CommandName::Help => Help::go(self, session),
            CommandName::Version => Version::go(self, session),
        }
    }
}

fn display_error_and_usage(err: &NotionError) {
    if err.is_user_friendly() {
        display_error(ErrorContext::Notion, err);
    } else {
        display_unknown_error(ErrorContext::Notion, err);
    }

    if let Some(ref usage) = err.usage() {
        eprintln!();
        eprintln!("{}", usage);
    }
}

/// The entry point for the `notion` CLI.
pub fn main() {
    let mut session = Session::new();

    session.add_event_start(ActivityKind::Notion);

    let exit_code = match Notion::go(&mut session) {
        Ok(_) => ExitCode::Success,
        Err(err) => {
            display_error_and_usage(&err);
            session.add_event_error(ActivityKind::Notion, &err);
            err.exit_code()
        }
    };
    session.add_event_end(ActivityKind::Notion, exit_code);
    session.exit(exit_code);
}<|MERGE_RESOLUTION|>--- conflicted
+++ resolved
@@ -1,21 +1,4 @@
-<<<<<<< HEAD
-extern crate console;
-extern crate docopt;
-extern crate failure;
-extern crate failure_derive;
-extern crate notion_core;
-#[macro_use]
-extern crate notion_fail;
-extern crate semver;
-extern crate serde;
-#[macro_use]
-extern crate serde_derive;
-extern crate result;
-=======
 use docopt;
-use failure;
->>>>>>> 5cb00e55
-
 mod command;
 mod error;
 
@@ -29,21 +12,11 @@
 use notion_core::style::{display_error, display_unknown_error, ErrorContext};
 use notion_fail::{throw, ExitCode, FailExt, Fallible, NotionError};
 
-<<<<<<< HEAD
+use crate::error::{from_docopt_error, DocoptExt, NotionErrorExt};
 use command::{
     Activate, Command, CommandName, Config, Current, Deactivate, Fetch, Help, Install, Pin, Use,
     Version,
 };
-use error::{from_docopt_error, DocoptExt, NotionErrorExt};
-=======
-use crate::command::{
-    Activate, Command, CommandName, Config, Current, Deactivate, Fetch, Help, Install, Pin, Use,
-    Version,
-};
-use crate::error::{CliParseError, CommandUnimplementedError, DocoptExt, NotionErrorExt};
-#[cfg(feature = "notion-dev")]
-use command::Shim;
->>>>>>> 5cb00e55
 
 pub const VERSION: &'static str = env!("CARGO_PKG_VERSION");
 
